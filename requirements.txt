--- conflicted
+++ resolved
@@ -1,15 +1,11 @@
 --prefer-binary
+protobuf~=4.23.3 ;  python_version > '3.6'
 protobuf~=3.15.0 ;  python_version <= '3.6'
-<<<<<<< HEAD
-protobuf~=4.23.3 ;  python_version > '3.6'
-=======
+requests
+PyYAML
 grpcio~=1.54.2 ; python_version > '3.6'
->>>>>>> e0d13e8e
+grpcio-tools~=1.54.2 ; python_version > '3.6'
+grpcio-tools~=1.35.0 ; python_version <= '3.6'
 grpcio~=1.35.0 ; python_version <= '3.6'
-grpcio-tools~=1.54.2 ; python_version > '3.6'
-grpcio~=1.54.2 ; python_version > '3.6'
-grpcio-tools~=1.35.0 ; python_version <= '3.6'
-PyYAML
-requests
-semantic_version
-urllib3+urllib3
+semantic_version