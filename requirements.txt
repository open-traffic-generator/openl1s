--- conflicted
+++ resolved
@@ -1,21 +1,11 @@
 --prefer-binary
 PyYAML
-<<<<<<< HEAD
 grpcio-tools~=1.54.2 ; python_version > '3.6'
-=======
-protobuf~=3.15.0 ;  python_version <= '3.6'
-protobuf~=4.23.3 ;  python_version > '3.6'
-grpcio-tools~=1.35.0 ; python_version <= '3.6'
->>>>>>> 3f5fd7b4
 grpcio~=1.54.2 ; python_version > '3.6'
-grpcio-tools~=1.54.2 ; python_version > '3.6'
 grpcio~=1.35.0 ; python_version <= '3.6'
-<<<<<<< HEAD
 grpcio-tools~=1.35.0 ; python_version <= '3.6'
 protobuf~=4.23.3 ;  python_version > '3.6'
 protobuf~=3.15.0 ;  python_version <= '3.6'
-=======
->>>>>>> 3f5fd7b4
 requests
 semantic_version
 urllib3